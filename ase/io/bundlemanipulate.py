"""Functions for in-place manipulation of bundletrajectories.

This module defines a number of functions that can be used to
extract and delete data from BundleTrajectories directly on
disk.  The functions are intended for large-scale MD output,
so they avoid copying the potentially large amounts of data.
Instead, data is either directly deleted in-place; or copies
are made by creating a new directory structure, but hardlinking
the data files.  Hard links makes it possible to delete the
original data without invalidating the copy.

Usage from command line:

python -m ase.io.bundlemanipulate inbundle outbundle [start [end [step]]]
"""

import os
import json
from typing import Optional

import numpy as np

from ase.io.bundletrajectory import UlmBundleBackend


def copy_frames(inbundle, outbundle, start=0, end=None, step=1,
                verbose=False):
    """Copies selected frame from one bundle to the next."""
    if not (isinstance(start, int) and
            (isinstance(end, int) or end is None) and
            isinstance(step, int)):
        raise TypeError("copy_frames: start, end and step must be integers.")
    metadata, nframes = read_bundle_info(inbundle)
<<<<<<< HEAD

    backend = UlmBundleBackend(True, metadata['ulm.singleprecision'])
=======
    if metadata['backend'] == 'ulm':
        backend = UlmBundleBackend(True, metadata['ulm.singleprecision'])
    elif metadata['backend'] == 'pickle':
        raise IOError("Input BundleTrajectory uses the 'pickle' backend.  " +
                      "This is not longer supported for security reasons")
    else:
        raise IOError("Unknown backend type '{}'".format(metadata['backend']))
>>>>>>> 40b3a10c

    if start < 0:
        start += nframes
    if end is None:
        end = nframes
    if end < 0:
        end += nframes
    if start < 0 or (start > nframes - 1 and end > 0):
        raise ValueError("copy_frames: Invalid start value.")
    if end < 0 or (end > nframes - 1 and end < 0):
        raise ValueError("copy_frames: Invalid end value.")
    if step == 0:
        raise ValueError("copy_frames: Invalid step value (zero)")
    frames = list(range(start, end, step))
    if verbose:
        print("Copying the frames", frames)

    # Make the new bundle directory
    os.mkdir(outbundle)
    with open(os.path.join(outbundle, 'metadata.json'), 'w') as f:
        json.dump(metadata, f, indent=2)

    for nout, nin in enumerate(frames):
        if verbose:
            print("F%i -> F%i" % (nin, nout))
        indir = os.path.join(inbundle, "F" + str(nin))
        outdir = os.path.join(outbundle, "F" + str(nout))
        os.mkdir(outdir)
        names = os.listdir(indir)
        for name in names:
            fromfile = os.path.join(indir, name)
            tofile = os.path.join(outdir, name)
            os.link(fromfile, tofile)
        if nout == 0 and nin != 0:
            if verbose:
                print("F0 -> F0 (supplemental)")
<<<<<<< HEAD
            # The smalldata.pickle stuff must be updated.
            #  - Update: No more pickle stuff (2020-10-21)
=======
            # The smalldata.ulm stuff must be updated.
>>>>>>> 40b3a10c
            # At the same time, check if the number of fragments
            # has not changed.
            data0 = backend.read_small(os.path.join(inbundle, "F0"))
            data1 = backend.read_small(indir)
            split_data = (metadata['subtype'] == 'split')
            if split_data:
                fragments0 = data0['fragments']
                fragments1 = data1['fragments']

            data0.update(data1)  # Data in frame overrides data from frame 0.
            backend.write_small(outdir, data0)

            # If data is written in split mode, it must be reordered
            firstnames = os.listdir(os.path.join(inbundle, "F0"))
            if not split_data:
                # Simple linking
                for name in firstnames:
                    if name not in names:
                        if verbose:
                            print("   ", name, "  (linking)")
                        fromfile = os.path.join(inbundle, "F0", name)
                        tofile = os.path.join(outdir, name)
                        os.link(fromfile, tofile)
            else:
                # Must read and rewrite data
                # First we read the ID's from frame 0 and N
                assert 'ID_0.ulm' in firstnames and 'ID_0.ulm' in names
                backend.nfrag = fragments0
                f0_id, dummy = backend.read_split(
                    os.path.join(inbundle, "F0"), "ID"
                )
                backend.nfrag = fragments1
                fn_id, fn_sizes = backend.read_split(indir, "ID")
                for name in firstnames:
                    # Only look at each array, not each file
                    if '_0.' not in name:
                        continue
                    if name not in names:
                        # We need to load this array
                        arrayname = name.split('_')[0]
                        print("    Reading", arrayname)
                        backend.nfrag = fragments0
                        f0_data, dummy = backend.read_split(
                            os.path.join(inbundle, "F0"), arrayname
                        )
                        # Sort data
                        f0_data[f0_id] = np.array(f0_data)
                        # Unsort with new ordering
                        f0_data = f0_data[fn_id]
                        # Write it
                        print("    Writing reshuffled", arrayname)
                        pointer = 0
                        backend.nfrag = fragments1
                        for i, s in enumerate(fn_sizes):
                            segment = f0_data[pointer:pointer + s]
                            pointer += s
                            backend.write(outdir, '{}_{}'.format(arrayname, i),
                                          segment)
    # Finally, write the number of frames
    with open(os.path.join(outbundle, 'frames'), 'w') as fd:
        fd.write(str(len(frames)) + '\n')


# Helper functions
def read_bundle_info(name):
    """Read global info about a bundle.

    Returns (metadata, nframes)
    """
    if not os.path.isdir(name):
        raise IOError("No directory (bundle) named '%s' found." % (name,))
<<<<<<< HEAD
    metaname = os.path.join(name, 'metadata.json')
    with open(metaname) as fd:
        mdata = json.load(fd)
=======
    metaname = bestmetaname = os.path.join(name, 'metadata.json')
    if os.path.isfile(metaname):
        with open(metaname) as f:
            mdata = json.load(f)
    else:
        metaname = os.path.join(name, 'metadata')
        if os.path.isfile(metaname):
            raise IOError("Found obsolete metadata in unsecure Pickle format.  Refusing to load.")
        else:
            raise IOError("'{}' does not appear to be a BundleTrajectory "
                          "(no {})".format(name, bestmetaname))
>>>>>>> 40b3a10c
    if 'format' not in mdata or mdata['format'] != 'BundleTrajectory':
        raise IOError("'%s' does not appear to be a BundleTrajectory" %
                      (name,))
    if mdata['version'] != 1:
        raise IOError("Cannot manipulate BundleTrajectories with version "
                      "number %s" % (mdata['version'],))
    with open(os.path.join(name, "frames")) as fd:
        nframes = int(fd.read())
    if nframes == 0:
        raise IOError("'%s' is an empty BundleTrajectory" % (name,))
    return mdata, nframes


if __name__ == '__main__':
    import sys
    if len(sys.argv) < 3:
        print(__doc__)
        sys.exit()
    inname, outname = sys.argv[1:3]
    if len(sys.argv) > 3:
        start = int(sys.argv[3])
    else:
        start = 0
    if len(sys.argv) > 4:
        end: Optional[int] = int(sys.argv[4])
    else:
        end = None
    if len(sys.argv) > 5:
        step = int(sys.argv[5])
    else:
        step = 1
    copy_frames(inname, outname, start, end, step, verbose=1)<|MERGE_RESOLUTION|>--- conflicted
+++ resolved
@@ -31,10 +31,7 @@
             isinstance(step, int)):
         raise TypeError("copy_frames: start, end and step must be integers.")
     metadata, nframes = read_bundle_info(inbundle)
-<<<<<<< HEAD
 
-    backend = UlmBundleBackend(True, metadata['ulm.singleprecision'])
-=======
     if metadata['backend'] == 'ulm':
         backend = UlmBundleBackend(True, metadata['ulm.singleprecision'])
     elif metadata['backend'] == 'pickle':
@@ -42,7 +39,6 @@
                       "This is not longer supported for security reasons")
     else:
         raise IOError("Unknown backend type '{}'".format(metadata['backend']))
->>>>>>> 40b3a10c
 
     if start < 0:
         start += nframes
@@ -79,12 +75,7 @@
         if nout == 0 and nin != 0:
             if verbose:
                 print("F0 -> F0 (supplemental)")
-<<<<<<< HEAD
-            # The smalldata.pickle stuff must be updated.
-            #  - Update: No more pickle stuff (2020-10-21)
-=======
             # The smalldata.ulm stuff must be updated.
->>>>>>> 40b3a10c
             # At the same time, check if the number of fragments
             # has not changed.
             data0 = backend.read_small(os.path.join(inbundle, "F0"))
@@ -156,23 +147,19 @@
     """
     if not os.path.isdir(name):
         raise IOError("No directory (bundle) named '%s' found." % (name,))
-<<<<<<< HEAD
+
     metaname = os.path.join(name, 'metadata.json')
-    with open(metaname) as fd:
-        mdata = json.load(fd)
-=======
-    metaname = bestmetaname = os.path.join(name, 'metadata.json')
-    if os.path.isfile(metaname):
-        with open(metaname) as f:
-            mdata = json.load(f)
-    else:
-        metaname = os.path.join(name, 'metadata')
-        if os.path.isfile(metaname):
+
+    if not os.path.isfile(metaname):
+        if os.path.isfile(os.path.join(name, 'metadata')):
             raise IOError("Found obsolete metadata in unsecure Pickle format.  Refusing to load.")
         else:
             raise IOError("'{}' does not appear to be a BundleTrajectory "
-                          "(no {})".format(name, bestmetaname))
->>>>>>> 40b3a10c
+                          "(no {})".format(name, metaname))
+
+    with open(metaname) as fd:
+        mdata = json.load(fd)
+
     if 'format' not in mdata or mdata['format'] != 'BundleTrajectory':
         raise IOError("'%s' does not appear to be a BundleTrajectory" %
                       (name,))
