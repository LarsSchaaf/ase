from ase.io.ulm import (ulmopen as affopen,
                        InvalidULMFileError as InvalidAFFError,
                        Reader, Writer, DummyWriter)

__all__ = ['affopen', 'InvalidAFFError',
           'Reader', 'Writer', 'DummyWriter']

<<<<<<< HEAD
File layout when there is only a single item::

    0: "AFFormat" (magic prefix, ascii)
    8: "                " (tag, ascii)
    24: version (int64)
    32: nitems (int64)
    40: 48 (position of offsets, int64)
    48: p0 (offset to json data, int64)
    56: array1, array2, ... (8-byte aligned ndarrays)
    p0: n (length of json data, int64)
    p0+8: json data
    p0+8+n: EOF

Writing:

>>> from ase.io.aff import affopen
>>> w = affopen('x.aff', 'w')
>>> w.write(a=np.ones(7), b=42, c='abc')
>>> w.write(d=3.14)
>>> w.close()

Reading:

>>> r = affopen('x.aff')
>>> print(r.c)
'abc'

To see what's inside 'x.aff' do this::

    $ alias aff="python -m ase.io.aff"
    $ aff x.aff
    x.aff  (tag: "", 1 item)
    item #0:
    {
        a: <ndarray shape=(7,) dtype=float64>,
        b: 42,
        c: abc,
        d: 3.14}

Versions:

1) Initial version.

2) Added support for big endian machines.  Json data may now have
  _little_endian=False item.
"""

import optparse
import os

import numpy as np

from ase.io.jsonio import encode, decode
from ase.utils import plural, basestring


VERSION = 2
N1 = 42  # block size - max number of items: 1, N1, N1*N1, N1*N1*N1, ...


def affopen(filename, mode='r', index=None, tag=''):
    """Open aff-file."""
    if mode == 'r':
        return Reader(filename, index or 0)
    if mode not in 'wa':
        2 / 0
    assert index is None
    return Writer(filename, mode, tag)


def align(fd):
    """Advance file descriptor to 8 byte alignment and return position."""
    pos = fd.tell()
    r = pos % 8
    if r == 0:
        return pos
    fd.write(b'#' * (8 - r))
    return pos + 8 - r


def writeint(fd, n, pos=None):
    """Write 64 bit integer n at pos or current position."""
    if pos is not None:
        fd.seek(pos)
    a = np.array(n, np.int64)
    if not np.little_endian:
        a.byteswap(True)
    a.tofile(fd)


def readints(fd, n):
    a = np.fromfile(fd, np.int64, n)
    if not np.little_endian:
        a.byteswap(True)
    return a


class Writer:
    def __init__(self, fd, mode='w', tag='', data=None):
        """Create writer object.

        fd: str
            Filename.
        mode: str
            Mode.  Must be 'w' for writing to a new file (overwriting an
            existing one) and 'a' for appending to an existing file.
        tag: str
            Magic ID string.
        """

        assert mode in 'aw'

        # Header to be written later:
        self.header = b''

        if data is None:
            if np.little_endian:
                data = {}
            else:
                data = {'_little_endian': False}
            if mode == 'w' or not os.path.isfile(fd):
                self.nitems = 0
                self.pos0 = 48
                self.offsets = np.array([-1], np.int64)

                fd = open(fd, 'wb')

                # File format identifier and other stuff:
                a = np.array([VERSION, self.nitems, self.pos0], np.int64)
                if not np.little_endian:
                    a.byteswap(True)
                self.header = ('AFFormat{0:16}'.format(tag).encode('ascii') +
                               a.tostring() +
                               self.offsets.tostring())
            else:
                fd = open(fd, 'r+b')

                version, self.nitems, self.pos0, offsets = read_header(fd)[1:]
                assert version == VERSION
                n = 1
                while self.nitems > n:
                    n *= N1
                padding = np.zeros(n - self.nitems, np.int64)
                self.offsets = np.concatenate((offsets, padding))
                fd.seek(0, 2)

        self.fd = fd
        self.data = data

        # date for array being filled:
        self.nmissing = 0  # number of missing numbers
        self.shape = None
        self.dtype = None

    def add_array(self, name, shape, dtype=float):
        """Add ndarray object."""

        self._write_header()

        if isinstance(shape, int):
            shape = (shape,)

        shape = tuple(int(s) for s in shape)  # Convert np.int64 to int

        i = align(self.fd)

        self.data[name + '.'] = {
            'ndarray': (shape, np.dtype(dtype).name, i)}

        assert self.nmissing == 0, 'last array not done'

        self.dtype = dtype
        self.shape = shape
        self.nmissing = np.prod(shape)

    def _write_header(self):
        # We want to delay writing until there is any real data written.
        # Some people rely on zero file size.
        if self.header:
            self.fd.write(self.header)
            self.header = b''

    def fill(self, a):
        assert a.dtype == self.dtype
        assert a.shape[1:] == self.shape[len(self.shape) - a.ndim + 1:]
        self.nmissing -= a.size
        assert self.nmissing >= 0

        a.tofile(self.fd)

    def sync(self):
        """Write data dictionary.

        Write bool, int, float, complex and str data, shapes and
        dtypes for ndarrays."""

        self._write_header()

        assert self.nmissing == 0
        i = self.fd.tell()
        s = encode(self.data).encode()
        writeint(self.fd, len(s))
        self.fd.write(s)

        n = len(self.offsets)
        if self.nitems >= n:
            offsets = np.zeros(n * N1, np.int64)
            offsets[:n] = self.offsets
            self.pos0 = align(self.fd)
            if np.little_endian:
                offsets.tofile(self.fd)
            else:
                offsets.byteswap().tofile(self.fd)
            writeint(self.fd, self.pos0, 40)
            self.offsets = offsets

        self.offsets[self.nitems] = i
        writeint(self.fd, i, self.pos0 + self.nitems * 8)
        self.nitems += 1
        writeint(self.fd, self.nitems, 32)
        self.fd.flush()
        self.fd.seek(0, 2)  # end of file
        if np.little_endian:
            self.data = {}
        else:
            self.data = {'_little_endian': False}

    def write(self, *args, **kwargs):
        """Write data.

        Examples::

            writer.write('n', 7)
            writer.write(n=7)
            writer.write(n=7, s='abc', a=np.zeros(3), density=density)
        """

        if args:
            name, value = args
            kwargs[name] = value

        self._write_header()

        for name, value in kwargs.items():
            if isinstance(value, (bool, int, float, complex,
                                  dict, list, tuple, basestring,
                                  type(None))):
                self.data[name] = value
            elif isinstance(value, np.ndarray):
                self.add_array(name, value.shape, value.dtype)
                self.fill(value)
            else:
                value.write(self.child(name))

    def child(self, name):
        self._write_header()
        dct = self.data[name + '.'] = {}
        return Writer(self.fd, data=dct)

    def close(self):
        n = int('_little_endian' in self.data)
        if len(self.data) > n:
            # There is more than the "_little_endian" key.
            # Write that stuff before closing:
            self.sync()
        else:
            # Make sure header has been written (empty aff-file):
            self._write_header()
        self.fd.close()

    def __len__(self):
        return int(self.nitems)


class DummyWriter:
    def add_array(self, name, shape, dtype=float):
        pass

    def fill(self, a):
        pass

    def sync(self):
        pass

    def write(self, *args, **kwargs):
        pass

    def child(self, name):
        return self

    def close(self):
        pass

    def __len__(self):
        return 0


def read_header(fd):
    fd.seek(0)
    if not fd.read(8) == b'AFFormat':
        raise InvalidAFFError('This is not an AFF formatted file.')
    tag = fd.read(16).decode('ascii').rstrip()
    version, nitems, pos0 = readints(fd, 3)
    fd.seek(pos0)
    offsets = readints(fd, nitems)
    return tag, version, nitems, pos0, offsets


class InvalidAFFError(Exception):
    pass


class Reader:
    def __init__(self, fd, index=0, data=None, little_endian=None):
        """Create reader."""

        if isinstance(fd, str):
            fd = open(fd, 'rb')

        self._fd = fd
        self._index = index

        if data is None:
            (self._tag, self._version, self._nitems, self._pos0,
             self._offsets) = read_header(fd)
            if self._nitems > 0:
                data = self._read_data(index)
            else:
                data = {}
            self._little_endian = data.pop('_little_endian', True)
        else:
            self._little_endian = little_endian

        self._parse_data(data)

    def _parse_data(self, data):
        self._data = {}
        for name, value in data.items():
            if name.endswith('.'):
                if 'ndarray' in value:
                    shape, dtype, offset = value['ndarray']
                    dtype = dtype.encode()  # compatibility with Numpy 1.4
                    value = NDArrayReader(self._fd,
                                          shape,
                                          np.dtype(dtype),
                                          offset,
                                          self._little_endian)
                else:
                    value = Reader(self._fd, data=value,
                                   little_endian=self._little_endian)
                name = name[:-1]

            self._data[name] = value

    def get_tag(self):
        """Return special tag string."""
        return self._tag

    def keys(self):
        return self._data.keys()

    def asdict(self):
        """Read everything now and convert to dict."""
        dct = {}
        for key, value in self._data.items():
            if isinstance(value, NDArrayReader):
                value = value.read()
            elif isinstance(value, Reader):
                value = value.asdict()
            dct[key] = value
        return dct

    __dir__ = keys  # needed for tab-completion

    def __getattr__(self, attr):
        value = self._data[attr]
        if isinstance(value, NDArrayReader):
            return value.read()
        return value

    def __contains__(self, key):
        return key in self._data

    def __iter__(self):
        yield self
        for i in range(self._index + 1, self._nitems):
            self._index = i
            data = self._read_data(i)
            self._parse_data(data)
            yield self

    def get(self, attr, value=None):
        try:
            return self.__getattr__(attr)
        except KeyError:
            return value

    def proxy(self, name, *indices):
        value = self._data[name]
        assert isinstance(value, NDArrayReader)
        if indices:
            return value.proxy(*indices)
        return value

    def __len__(self):
        return int(self._nitems)

    def _read_data(self, index):
        self._fd.seek(self._offsets[index])
        size = readints(self._fd, 1)[0]
        data = decode(self._fd.read(size).decode())
        return data

    def __getitem__(self, index):
        data = self._read_data(index)
        return Reader(self._fd, index, data, self._little_endian)

    def tostr(self, verbose=False, indent='    '):
        keys = sorted(self._data)
        strings = []
        for key in keys:
            value = self._data[key]
            if verbose and isinstance(value, NDArrayReader):
                value = value.read()
            if isinstance(value, NDArrayReader):
                s = '<ndarray shape={0} dtype={1}>'.format(value.shape,
                                                           value.dtype)
            elif isinstance(value, Reader):
                s = value.tostr(verbose, indent + '    ')
            else:
                s = str(value).replace('\n', '\n  ' + ' ' * len(key) + indent)
            strings.append('{0}{1}: {2}'.format(indent, key, s))
        return '{\n' + ',\n'.join(strings) + '}'

    def __str__(self):
        return self.tostr(False, '').replace('\n', ' ')

    def close(self):
        self._fd.close()


class NDArrayReader:
    def __init__(self, fd, shape, dtype, offset, little_endian):
        self.fd = fd
        self.shape = tuple(shape)
        self.dtype = dtype
        self.offset = offset
        self.little_endian = little_endian

        self.ndim = len(self.shape)
        self.itemsize = dtype.itemsize
        self.size = np.prod(self.shape)
        self.nbytes = self.size * self.itemsize

        self.scale = 1.0
        self.length_of_last_dimension = None

    def __len__(self):
        return int(self.shape[0])  # Python-2.6 needs int

    def read(self):
        return self[:]

    def __getitem__(self, i):
        if isinstance(i, int):
            if i < 0:
                i += len(self)
            return self[i:i + 1][0]
        start, stop, step = i.indices(len(self))
        stride = np.prod(self.shape[1:], dtype=int)
        offset = self.offset + start * self.itemsize * stride
        self.fd.seek(offset)
        count = (stop - start) * stride
        try:
            a = np.fromfile(self.fd, self.dtype, count)
        except (AttributeError, IOError):
            # Not as fast, but works for reading from tar-files:
            a = np.fromstring(self.fd.read(count * self.itemsize), self.dtype)
        a.shape = (stop - start,) + self.shape[1:]
        if step != 1:
            a = a[::step].copy()
        if self.little_endian != np.little_endian:
            a.byteswap(True)
        if self.length_of_last_dimension is not None:
            a = a[..., :self.length_of_last_dimension]
        if self.scale != 1.0:
            a *= self.scale
        return a

    def proxy(self, *indices):
        stride = self.size // len(self)
        start = 0
        for i, index in enumerate(indices):
            start += stride * index
            stride //= self.shape[i + 1]
        offset = self.offset + start * self.itemsize
        p = NDArrayReader(self.fd, self.shape[i + 1:], self.dtype,
                          offset, self.little_endian)
        p.scale = self.scale
        return p


def print_aff_info(filename, index=None, verbose=False):
    b = affopen(filename, 'r')
    if index is None:
        indices = range(len(b))
    else:
        indices = [index]
    print('{0}  (tag: {1!r}, {2})'.format(filename, b.get_tag(),
                                          plural(len(b), 'item')))
    for i in indices:
        print('item #{0}:'.format(i))
        print(b[i].tostr(verbose))


def main():
    parser = optparse.OptionParser(
        usage='Usage: %prog [options] aff-file [item number]',
        description='Show content of aff-file')

    add = parser.add_option
    add('-v', '--verbose', action='store_true')
    opts, args = parser.parse_args()

    if len(args) not in [1, 2]:
        parser.error('Wrong number of arguments')

    filename = args.pop(0)
    if args:
        index = int(args[0])
    else:
        index = None
    print_aff_info(filename, index, verbose=opts.verbose)


if __name__ == '__main__':
    main()
=======
# import warnings
# warnings.warn('Please use ase.io.ulm instead.')
>>>>>>> 93b5dbdf
<|MERGE_RESOLUTION|>--- conflicted
+++ resolved
@@ -3,547 +3,4 @@
                         Reader, Writer, DummyWriter)
 
 __all__ = ['affopen', 'InvalidAFFError',
-           'Reader', 'Writer', 'DummyWriter']
-
-<<<<<<< HEAD
-File layout when there is only a single item::
-
-    0: "AFFormat" (magic prefix, ascii)
-    8: "                " (tag, ascii)
-    24: version (int64)
-    32: nitems (int64)
-    40: 48 (position of offsets, int64)
-    48: p0 (offset to json data, int64)
-    56: array1, array2, ... (8-byte aligned ndarrays)
-    p0: n (length of json data, int64)
-    p0+8: json data
-    p0+8+n: EOF
-
-Writing:
-
->>> from ase.io.aff import affopen
->>> w = affopen('x.aff', 'w')
->>> w.write(a=np.ones(7), b=42, c='abc')
->>> w.write(d=3.14)
->>> w.close()
-
-Reading:
-
->>> r = affopen('x.aff')
->>> print(r.c)
-'abc'
-
-To see what's inside 'x.aff' do this::
-
-    $ alias aff="python -m ase.io.aff"
-    $ aff x.aff
-    x.aff  (tag: "", 1 item)
-    item #0:
-    {
-        a: <ndarray shape=(7,) dtype=float64>,
-        b: 42,
-        c: abc,
-        d: 3.14}
-
-Versions:
-
-1) Initial version.
-
-2) Added support for big endian machines.  Json data may now have
-  _little_endian=False item.
-"""
-
-import optparse
-import os
-
-import numpy as np
-
-from ase.io.jsonio import encode, decode
-from ase.utils import plural, basestring
-
-
-VERSION = 2
-N1 = 42  # block size - max number of items: 1, N1, N1*N1, N1*N1*N1, ...
-
-
-def affopen(filename, mode='r', index=None, tag=''):
-    """Open aff-file."""
-    if mode == 'r':
-        return Reader(filename, index or 0)
-    if mode not in 'wa':
-        2 / 0
-    assert index is None
-    return Writer(filename, mode, tag)
-
-
-def align(fd):
-    """Advance file descriptor to 8 byte alignment and return position."""
-    pos = fd.tell()
-    r = pos % 8
-    if r == 0:
-        return pos
-    fd.write(b'#' * (8 - r))
-    return pos + 8 - r
-
-
-def writeint(fd, n, pos=None):
-    """Write 64 bit integer n at pos or current position."""
-    if pos is not None:
-        fd.seek(pos)
-    a = np.array(n, np.int64)
-    if not np.little_endian:
-        a.byteswap(True)
-    a.tofile(fd)
-
-
-def readints(fd, n):
-    a = np.fromfile(fd, np.int64, n)
-    if not np.little_endian:
-        a.byteswap(True)
-    return a
-
-
-class Writer:
-    def __init__(self, fd, mode='w', tag='', data=None):
-        """Create writer object.
-
-        fd: str
-            Filename.
-        mode: str
-            Mode.  Must be 'w' for writing to a new file (overwriting an
-            existing one) and 'a' for appending to an existing file.
-        tag: str
-            Magic ID string.
-        """
-
-        assert mode in 'aw'
-
-        # Header to be written later:
-        self.header = b''
-
-        if data is None:
-            if np.little_endian:
-                data = {}
-            else:
-                data = {'_little_endian': False}
-            if mode == 'w' or not os.path.isfile(fd):
-                self.nitems = 0
-                self.pos0 = 48
-                self.offsets = np.array([-1], np.int64)
-
-                fd = open(fd, 'wb')
-
-                # File format identifier and other stuff:
-                a = np.array([VERSION, self.nitems, self.pos0], np.int64)
-                if not np.little_endian:
-                    a.byteswap(True)
-                self.header = ('AFFormat{0:16}'.format(tag).encode('ascii') +
-                               a.tostring() +
-                               self.offsets.tostring())
-            else:
-                fd = open(fd, 'r+b')
-
-                version, self.nitems, self.pos0, offsets = read_header(fd)[1:]
-                assert version == VERSION
-                n = 1
-                while self.nitems > n:
-                    n *= N1
-                padding = np.zeros(n - self.nitems, np.int64)
-                self.offsets = np.concatenate((offsets, padding))
-                fd.seek(0, 2)
-
-        self.fd = fd
-        self.data = data
-
-        # date for array being filled:
-        self.nmissing = 0  # number of missing numbers
-        self.shape = None
-        self.dtype = None
-
-    def add_array(self, name, shape, dtype=float):
-        """Add ndarray object."""
-
-        self._write_header()
-
-        if isinstance(shape, int):
-            shape = (shape,)
-
-        shape = tuple(int(s) for s in shape)  # Convert np.int64 to int
-
-        i = align(self.fd)
-
-        self.data[name + '.'] = {
-            'ndarray': (shape, np.dtype(dtype).name, i)}
-
-        assert self.nmissing == 0, 'last array not done'
-
-        self.dtype = dtype
-        self.shape = shape
-        self.nmissing = np.prod(shape)
-
-    def _write_header(self):
-        # We want to delay writing until there is any real data written.
-        # Some people rely on zero file size.
-        if self.header:
-            self.fd.write(self.header)
-            self.header = b''
-
-    def fill(self, a):
-        assert a.dtype == self.dtype
-        assert a.shape[1:] == self.shape[len(self.shape) - a.ndim + 1:]
-        self.nmissing -= a.size
-        assert self.nmissing >= 0
-
-        a.tofile(self.fd)
-
-    def sync(self):
-        """Write data dictionary.
-
-        Write bool, int, float, complex and str data, shapes and
-        dtypes for ndarrays."""
-
-        self._write_header()
-
-        assert self.nmissing == 0
-        i = self.fd.tell()
-        s = encode(self.data).encode()
-        writeint(self.fd, len(s))
-        self.fd.write(s)
-
-        n = len(self.offsets)
-        if self.nitems >= n:
-            offsets = np.zeros(n * N1, np.int64)
-            offsets[:n] = self.offsets
-            self.pos0 = align(self.fd)
-            if np.little_endian:
-                offsets.tofile(self.fd)
-            else:
-                offsets.byteswap().tofile(self.fd)
-            writeint(self.fd, self.pos0, 40)
-            self.offsets = offsets
-
-        self.offsets[self.nitems] = i
-        writeint(self.fd, i, self.pos0 + self.nitems * 8)
-        self.nitems += 1
-        writeint(self.fd, self.nitems, 32)
-        self.fd.flush()
-        self.fd.seek(0, 2)  # end of file
-        if np.little_endian:
-            self.data = {}
-        else:
-            self.data = {'_little_endian': False}
-
-    def write(self, *args, **kwargs):
-        """Write data.
-
-        Examples::
-
-            writer.write('n', 7)
-            writer.write(n=7)
-            writer.write(n=7, s='abc', a=np.zeros(3), density=density)
-        """
-
-        if args:
-            name, value = args
-            kwargs[name] = value
-
-        self._write_header()
-
-        for name, value in kwargs.items():
-            if isinstance(value, (bool, int, float, complex,
-                                  dict, list, tuple, basestring,
-                                  type(None))):
-                self.data[name] = value
-            elif isinstance(value, np.ndarray):
-                self.add_array(name, value.shape, value.dtype)
-                self.fill(value)
-            else:
-                value.write(self.child(name))
-
-    def child(self, name):
-        self._write_header()
-        dct = self.data[name + '.'] = {}
-        return Writer(self.fd, data=dct)
-
-    def close(self):
-        n = int('_little_endian' in self.data)
-        if len(self.data) > n:
-            # There is more than the "_little_endian" key.
-            # Write that stuff before closing:
-            self.sync()
-        else:
-            # Make sure header has been written (empty aff-file):
-            self._write_header()
-        self.fd.close()
-
-    def __len__(self):
-        return int(self.nitems)
-
-
-class DummyWriter:
-    def add_array(self, name, shape, dtype=float):
-        pass
-
-    def fill(self, a):
-        pass
-
-    def sync(self):
-        pass
-
-    def write(self, *args, **kwargs):
-        pass
-
-    def child(self, name):
-        return self
-
-    def close(self):
-        pass
-
-    def __len__(self):
-        return 0
-
-
-def read_header(fd):
-    fd.seek(0)
-    if not fd.read(8) == b'AFFormat':
-        raise InvalidAFFError('This is not an AFF formatted file.')
-    tag = fd.read(16).decode('ascii').rstrip()
-    version, nitems, pos0 = readints(fd, 3)
-    fd.seek(pos0)
-    offsets = readints(fd, nitems)
-    return tag, version, nitems, pos0, offsets
-
-
-class InvalidAFFError(Exception):
-    pass
-
-
-class Reader:
-    def __init__(self, fd, index=0, data=None, little_endian=None):
-        """Create reader."""
-
-        if isinstance(fd, str):
-            fd = open(fd, 'rb')
-
-        self._fd = fd
-        self._index = index
-
-        if data is None:
-            (self._tag, self._version, self._nitems, self._pos0,
-             self._offsets) = read_header(fd)
-            if self._nitems > 0:
-                data = self._read_data(index)
-            else:
-                data = {}
-            self._little_endian = data.pop('_little_endian', True)
-        else:
-            self._little_endian = little_endian
-
-        self._parse_data(data)
-
-    def _parse_data(self, data):
-        self._data = {}
-        for name, value in data.items():
-            if name.endswith('.'):
-                if 'ndarray' in value:
-                    shape, dtype, offset = value['ndarray']
-                    dtype = dtype.encode()  # compatibility with Numpy 1.4
-                    value = NDArrayReader(self._fd,
-                                          shape,
-                                          np.dtype(dtype),
-                                          offset,
-                                          self._little_endian)
-                else:
-                    value = Reader(self._fd, data=value,
-                                   little_endian=self._little_endian)
-                name = name[:-1]
-
-            self._data[name] = value
-
-    def get_tag(self):
-        """Return special tag string."""
-        return self._tag
-
-    def keys(self):
-        return self._data.keys()
-
-    def asdict(self):
-        """Read everything now and convert to dict."""
-        dct = {}
-        for key, value in self._data.items():
-            if isinstance(value, NDArrayReader):
-                value = value.read()
-            elif isinstance(value, Reader):
-                value = value.asdict()
-            dct[key] = value
-        return dct
-
-    __dir__ = keys  # needed for tab-completion
-
-    def __getattr__(self, attr):
-        value = self._data[attr]
-        if isinstance(value, NDArrayReader):
-            return value.read()
-        return value
-
-    def __contains__(self, key):
-        return key in self._data
-
-    def __iter__(self):
-        yield self
-        for i in range(self._index + 1, self._nitems):
-            self._index = i
-            data = self._read_data(i)
-            self._parse_data(data)
-            yield self
-
-    def get(self, attr, value=None):
-        try:
-            return self.__getattr__(attr)
-        except KeyError:
-            return value
-
-    def proxy(self, name, *indices):
-        value = self._data[name]
-        assert isinstance(value, NDArrayReader)
-        if indices:
-            return value.proxy(*indices)
-        return value
-
-    def __len__(self):
-        return int(self._nitems)
-
-    def _read_data(self, index):
-        self._fd.seek(self._offsets[index])
-        size = readints(self._fd, 1)[0]
-        data = decode(self._fd.read(size).decode())
-        return data
-
-    def __getitem__(self, index):
-        data = self._read_data(index)
-        return Reader(self._fd, index, data, self._little_endian)
-
-    def tostr(self, verbose=False, indent='    '):
-        keys = sorted(self._data)
-        strings = []
-        for key in keys:
-            value = self._data[key]
-            if verbose and isinstance(value, NDArrayReader):
-                value = value.read()
-            if isinstance(value, NDArrayReader):
-                s = '<ndarray shape={0} dtype={1}>'.format(value.shape,
-                                                           value.dtype)
-            elif isinstance(value, Reader):
-                s = value.tostr(verbose, indent + '    ')
-            else:
-                s = str(value).replace('\n', '\n  ' + ' ' * len(key) + indent)
-            strings.append('{0}{1}: {2}'.format(indent, key, s))
-        return '{\n' + ',\n'.join(strings) + '}'
-
-    def __str__(self):
-        return self.tostr(False, '').replace('\n', ' ')
-
-    def close(self):
-        self._fd.close()
-
-
-class NDArrayReader:
-    def __init__(self, fd, shape, dtype, offset, little_endian):
-        self.fd = fd
-        self.shape = tuple(shape)
-        self.dtype = dtype
-        self.offset = offset
-        self.little_endian = little_endian
-
-        self.ndim = len(self.shape)
-        self.itemsize = dtype.itemsize
-        self.size = np.prod(self.shape)
-        self.nbytes = self.size * self.itemsize
-
-        self.scale = 1.0
-        self.length_of_last_dimension = None
-
-    def __len__(self):
-        return int(self.shape[0])  # Python-2.6 needs int
-
-    def read(self):
-        return self[:]
-
-    def __getitem__(self, i):
-        if isinstance(i, int):
-            if i < 0:
-                i += len(self)
-            return self[i:i + 1][0]
-        start, stop, step = i.indices(len(self))
-        stride = np.prod(self.shape[1:], dtype=int)
-        offset = self.offset + start * self.itemsize * stride
-        self.fd.seek(offset)
-        count = (stop - start) * stride
-        try:
-            a = np.fromfile(self.fd, self.dtype, count)
-        except (AttributeError, IOError):
-            # Not as fast, but works for reading from tar-files:
-            a = np.fromstring(self.fd.read(count * self.itemsize), self.dtype)
-        a.shape = (stop - start,) + self.shape[1:]
-        if step != 1:
-            a = a[::step].copy()
-        if self.little_endian != np.little_endian:
-            a.byteswap(True)
-        if self.length_of_last_dimension is not None:
-            a = a[..., :self.length_of_last_dimension]
-        if self.scale != 1.0:
-            a *= self.scale
-        return a
-
-    def proxy(self, *indices):
-        stride = self.size // len(self)
-        start = 0
-        for i, index in enumerate(indices):
-            start += stride * index
-            stride //= self.shape[i + 1]
-        offset = self.offset + start * self.itemsize
-        p = NDArrayReader(self.fd, self.shape[i + 1:], self.dtype,
-                          offset, self.little_endian)
-        p.scale = self.scale
-        return p
-
-
-def print_aff_info(filename, index=None, verbose=False):
-    b = affopen(filename, 'r')
-    if index is None:
-        indices = range(len(b))
-    else:
-        indices = [index]
-    print('{0}  (tag: {1!r}, {2})'.format(filename, b.get_tag(),
-                                          plural(len(b), 'item')))
-    for i in indices:
-        print('item #{0}:'.format(i))
-        print(b[i].tostr(verbose))
-
-
-def main():
-    parser = optparse.OptionParser(
-        usage='Usage: %prog [options] aff-file [item number]',
-        description='Show content of aff-file')
-
-    add = parser.add_option
-    add('-v', '--verbose', action='store_true')
-    opts, args = parser.parse_args()
-
-    if len(args) not in [1, 2]:
-        parser.error('Wrong number of arguments')
-
-    filename = args.pop(0)
-    if args:
-        index = int(args[0])
-    else:
-        index = None
-    print_aff_info(filename, index, verbose=opts.verbose)
-
-
-if __name__ == '__main__':
-    main()
-=======
-# import warnings
-# warnings.warn('Please use ase.io.ulm instead.')
->>>>>>> 93b5dbdf
+           'Reader', 'Writer', 'DummyWriter']