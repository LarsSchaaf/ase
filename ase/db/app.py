--- conflicted
+++ resolved
@@ -45,7 +45,7 @@
 
 default_key_descriptions = {
     'id': ('ID', 'Uniqe row ID', 'int', ''),
-    'age': ('Age', 'Time since creation', 'float', ''),
+    'age': ('Age', 'Time since creation', 'str', ''),
     'formula': ('Formula', 'Chemical formula', 'str', ''),
     'user': ('Username', 'Username', 'str', ''),
     'calculator': ('Calculator', 'ASE-calculator name', 'str', ''),
@@ -127,14 +127,8 @@
         cid = 0
     con = connections.get(cid)
     with open(op.join(tmpdir, '{:02}.error'.format(errors % 100)), 'w') as fd:
-<<<<<<< HEAD
         print(repr((errors, con, e, request)), file=fd)
         #traceback.print_tb(e.__traceback__, file=fd)
-=======
-        print(repr((errors, con, e, request, dir(e))), file=fd)
-        if hasattr(e, '__traceback__'):
-            traceback.print_tb(e.__traceback__, file=fd)
->>>>>>> 0b94373c
     errors += 1
     raise e
 
