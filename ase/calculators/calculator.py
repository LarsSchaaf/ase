--- conflicted
+++ resolved
@@ -1049,7 +1049,6 @@
         self.profile.command = command
 
     def _initialize_profile(self, command):
-<<<<<<< HEAD
         # XXX Should be able to perform some kind of config lookup here.
         # if isinstance(command,
         # if self.name in self.cfg.parser:
@@ -1057,8 +1056,6 @@
         #    # XXX getargv() returns None if missing!
         #    return ArgvProfile(self.name, section.getargv('argv'))
 
-=======
->>>>>>> a6928582
         if command is None:
             name = 'ASE_' + self.name.upper() + '_COMMAND'
             command = self.cfg.get(name)
