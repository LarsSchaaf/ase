import copy
import os
import subprocess
import warnings
from abc import abstractmethod
from math import pi, sqrt
from pathlib import Path
from typing import Any, Dict, List, Optional, Set, Union

import numpy as np

from ase.calculators.abc import GetPropertiesMixin
from ase.cell import Cell
from ase.config import cfg as _cfg
from ase.outputs import Properties, all_outputs
from ase.utils import jsonable

from .names import names


class CalculatorError(RuntimeError):
    """Base class of error types related to ASE calculators."""


class CalculatorSetupError(CalculatorError):
    """Calculation cannot be performed with the given parameters.

    Reasons to raise this error are:
      * The calculator is not properly configured
        (missing executable, environment variables, ...)
      * The given atoms object is not supported
      * Calculator parameters are unsupported

    Typically raised before a calculation."""


class EnvironmentError(CalculatorSetupError):
    """Raised if calculator is not properly set up with ASE.

    May be missing an executable or environment variables."""


class InputError(CalculatorSetupError):
    """Raised if inputs given to the calculator were incorrect.

    Bad input keywords or values, or missing pseudopotentials.

    This may be raised before or during calculation, depending on
    when the problem is detected."""


class CalculationFailed(CalculatorError):
    """Calculation failed unexpectedly.

    Reasons to raise this error are:
      * Calculation did not converge
      * Calculation ran out of memory
      * Segmentation fault or other abnormal termination
      * Arithmetic trouble (singular matrices, NaN, ...)

    Typically raised during calculation."""


class SCFError(CalculationFailed):
    """SCF loop did not converge."""


class ReadError(CalculatorError):
    """Unexpected irrecoverable error while reading calculation results."""


class PropertyNotImplementedError(NotImplementedError):
    """Raised if a calculator does not implement the requested property."""


class PropertyNotPresent(CalculatorError):
    """Requested property is missing.

    Maybe it was never calculated, or for some reason was not extracted
    with the rest of the results, without being a fatal ReadError."""


def compare_atoms(atoms1, atoms2, tol=1e-15, excluded_properties=None):
    """Check for system changes since last calculation.  Properties in
    ``excluded_properties`` are not checked."""
    if atoms1 is None:
        system_changes = all_changes[:]
    else:
        system_changes = []

        properties_to_check = set(all_changes)
        if excluded_properties:
            properties_to_check -= set(excluded_properties)

        # Check properties that aren't in Atoms.arrays but are attributes of
        # Atoms objects
        for prop in ['cell', 'pbc']:
            if prop in properties_to_check:
                properties_to_check.remove(prop)
                if not equal(getattr(atoms1, prop), getattr(atoms2, prop),
                             atol=tol):
                    system_changes.append(prop)

        arrays1 = set(atoms1.arrays)
        arrays2 = set(atoms2.arrays)

        # Add any properties that are only in atoms1.arrays or only in
        # atoms2.arrays (and aren't excluded).  Note that if, e.g. arrays1 has
        # `initial_charges` which is merely zeros and arrays2 does not have
        # this array, we'll still assume that the system has changed.  However,
        # this should only occur rarely.
        system_changes += properties_to_check & (arrays1 ^ arrays2)

        # Finally, check all of the non-excluded properties shared by the atoms
        # arrays.
        for prop in properties_to_check & arrays1 & arrays2:
            if not equal(atoms1.arrays[prop], atoms2.arrays[prop], atol=tol):
                system_changes.append(prop)

    return system_changes


all_properties = ['energy', 'forces', 'stress', 'stresses', 'dipole',
                  'charges', 'magmom', 'magmoms', 'free_energy', 'energies',
                  'dielectric_tensor', 'born_effective_charges', 'polarization']


all_changes = ['positions', 'numbers', 'cell', 'pbc',
               'initial_charges', 'initial_magmoms']


special = {'cp2k': 'CP2K',
           'demonnano': 'DemonNano',
           'dftd3': 'DFTD3',
           'dmol': 'DMol3',
           'eam': 'EAM',
           'elk': 'ELK',
           'emt': 'EMT',
           'exciting': 'ExcitingGroundStateCalculator',
           'crystal': 'CRYSTAL',
           'ff': 'ForceField',
           'gamess_us': 'GAMESSUS',
           'gulp': 'GULP',
           'kim': 'KIM',
           'lammpsrun': 'LAMMPS',
           'lammpslib': 'LAMMPSlib',
           'lj': 'LennardJones',
           'mopac': 'MOPAC',
           'morse': 'MorsePotential',
           'nwchem': 'NWChem',
           'openmx': 'OpenMX',
           'orca': 'ORCA',
           'qchem': 'QChem',
           'tip3p': 'TIP3P',
           'tip4p': 'TIP4P'}


external_calculators = {}


def register_calculator_class(name, cls):
    """ Add the class into the database. """
    assert name not in external_calculators
    external_calculators[name] = cls
    names.append(name)
    names.sort()


def get_calculator_class(name):
    """Return calculator class."""
    if name == 'asap':
        from asap3 import EMT as Calculator
    elif name == 'gpaw':
        from gpaw import GPAW as Calculator
    elif name == 'hotbit':
        from hotbit import Calculator
    elif name == 'vasp2':
        from ase.calculators.vasp import Vasp2 as Calculator
    elif name == 'ace':
        from ase.calculators.acemolecule import ACE as Calculator
    elif name == 'Psi4':
        from ase.calculators.psi4 import Psi4 as Calculator
    elif name in external_calculators:
        Calculator = external_calculators[name]
    else:
        classname = special.get(name, name.title())
        module = __import__('ase.calculators.' + name, {}, None, [classname])
        Calculator = getattr(module, classname)
    return Calculator


def equal(a, b, tol=None, rtol=None, atol=None):
    """ndarray-enabled comparison function."""
    # XXX Known bugs:
    #  * Comparing cell objects (pbc not part of array representation)
    #  * Infinite recursion for cyclic dicts
    #  * Can of worms is open
    if tol is not None:
        msg = 'Use `equal(a, b, rtol=..., atol=...)` instead of `tol=...`'
        warnings.warn(msg, DeprecationWarning)
        assert rtol is None and atol is None, \
            'Do not use deprecated `tol` with `atol` and/or `rtol`'
        rtol = tol
        atol = tol

    a_is_dict = isinstance(a, dict)
    b_is_dict = isinstance(b, dict)
    if a_is_dict or b_is_dict:
        # Check that both a and b are dicts
        if not (a_is_dict and b_is_dict):
            return False
        if a.keys() != b.keys():
            return False
        return all(equal(a[key], b[key], rtol=rtol, atol=atol) for key in a)

    if np.shape(a) != np.shape(b):
        return False

    if rtol is None and atol is None:
        return np.array_equal(a, b)

    if rtol is None:
        rtol = 0
    if atol is None:
        atol = 0

    return np.allclose(a, b, rtol=rtol, atol=atol)


def kptdensity2monkhorstpack(atoms, kptdensity=3.5, even=True):
    """Convert k-point density to Monkhorst-Pack grid size.

    atoms: Atoms object
        Contains unit cell and information about boundary conditions.
    kptdensity: float
        Required k-point density.  Default value is 3.5 point per Ang^-1.
    even: bool
        Round up to even numbers.
    """

    recipcell = atoms.cell.reciprocal()
    kpts = []
    for i in range(3):
        if atoms.pbc[i]:
            k = 2 * pi * sqrt((recipcell[i]**2).sum()) * kptdensity
            if even:
                kpts.append(2 * int(np.ceil(k / 2)))
            else:
                kpts.append(int(np.ceil(k)))
        else:
            kpts.append(1)
    return np.array(kpts)


def kpts2mp(atoms, kpts, even=False):
    if kpts is None:
        return np.array([1, 1, 1])
    if isinstance(kpts, (float, int)):
        return kptdensity2monkhorstpack(atoms, kpts, even)
    else:
        return kpts


def kpts2sizeandoffsets(size=None, density=None, gamma=None, even=None,
                        atoms=None):
    """Helper function for selecting k-points.

    Use either size or density.

    size: 3 ints
        Number of k-points.
    density: float
        K-point density in units of k-points per Ang^-1.
    gamma: None or bool
        Should the Gamma-point be included?  Yes / no / don't care:
        True / False / None.
    even: None or bool
        Should the number of k-points be even?  Yes / no / don't care:
        True / False / None.
    atoms: Atoms object
        Needed for calculating k-point density.

    """

    if size is not None and density is not None:
        raise ValueError('Cannot specify k-point mesh size and '
                         'density simultaneously')
    elif density is not None and atoms is None:
        raise ValueError('Cannot set k-points from "density" unless '
                         'Atoms are provided (need BZ dimensions).')

    if size is None:
        if density is None:
            size = [1, 1, 1]
        else:
            size = kptdensity2monkhorstpack(atoms, density, None)

    # Not using the rounding from kptdensity2monkhorstpack as it doesn't do
    # rounding to odd numbers
    if even is not None:
        size = np.array(size)
        remainder = size % 2
        if even:
            size += remainder
        else:  # Round up to odd numbers
            size += (1 - remainder)

    offsets = [0, 0, 0]
    if atoms is None:
        pbc = [True, True, True]
    else:
        pbc = atoms.pbc

    if gamma is not None:
        for i, s in enumerate(size):
            if pbc[i] and s % 2 != bool(gamma):
                offsets[i] = 0.5 / s

    return size, offsets


@jsonable('kpoints')
class KPoints:
    def __init__(self, kpts=None):
        if kpts is None:
            kpts = np.zeros((1, 3))
        self.kpts = kpts

    def todict(self):
        return vars(self)


def kpts2kpts(kpts, atoms=None):
    from ase.dft.kpoints import monkhorst_pack

    if kpts is None:
        return KPoints()

    if hasattr(kpts, 'kpts'):
        return kpts

    if isinstance(kpts, dict):
        if 'kpts' in kpts:
            return KPoints(kpts['kpts'])
        if 'path' in kpts:
            cell = Cell.ascell(atoms.cell)
            return cell.bandpath(pbc=atoms.pbc, **kpts)
        size, offsets = kpts2sizeandoffsets(atoms=atoms, **kpts)
        return KPoints(monkhorst_pack(size) + offsets)

    if isinstance(kpts[0], int):
        return KPoints(monkhorst_pack(kpts))

    return KPoints(np.array(kpts))


def kpts2ndarray(kpts, atoms=None):
    """Convert kpts keyword to 2-d ndarray of scaled k-points."""
    return kpts2kpts(kpts, atoms=atoms).kpts


class EigenvalOccupationMixin:
    """Define 'eigenvalues' and 'occupations' properties on class.

    eigenvalues and occupations will be arrays of shape (spin, kpts, nbands).

    Classes must implement the old-fashioned get_eigenvalues and
    get_occupations methods."""
    # We should maybe deprecate this and rely on the new
    # Properties object for eigenvalues/occupations.

    @property
    def eigenvalues(self):
        return self._propwrapper().eigenvalues

    @property
    def occupations(self):
        return self._propwrapper().occupations

    def _propwrapper(self):
        from ase.calculator.singlepoint import OutputPropertyWrapper
        return OutputPropertyWrapper(self)


class Parameters(dict):
    """Dictionary for parameters.

    Special feature: If param is a Parameters instance, then param.xc
    is a shorthand for param['xc'].
    """

    def __getattr__(self, key):
        if key not in self:
            return dict.__getattribute__(self, key)
        return self[key]

    def __setattr__(self, key, value):
        self[key] = value

    @classmethod
    def read(cls, filename):
        """Read parameters from file."""
        # We use ast to evaluate literals, avoiding eval()
        # for security reasons.
        import ast
        with open(filename) as fd:
            txt = fd.read().strip()
        assert txt.startswith('dict(')
        assert txt.endswith(')')
        txt = txt[5:-1]

        # The tostring() representation "dict(...)" is not actually
        # a literal, so we manually parse that along with the other
        # formatting that we did manually:
        dct = {}
        for line in txt.splitlines():
            key, val = line.split('=', 1)
            key = key.strip()
            val = val.strip()
            if val[-1] == ',':
                val = val[:-1]
            dct[key] = ast.literal_eval(val)

        parameters = cls(dct)
        return parameters

    def tostring(self):
        keys = sorted(self)
        return 'dict(' + ',\n     '.join(
            f'{key}={self[key]!r}' for key in keys) + ')\n'

    def write(self, filename):
        Path(filename).write_text(self.tostring())


class BaseCalculator(GetPropertiesMixin):
    implemented_properties: List[str] = []
    'Properties calculator can handle (energy, forces, ...)'

    # Placeholder object for deprecated arguments.  Let deprecated keywords
    # default to _deprecated and then issue a warning if the user passed
    # any other object (such as None).
    _deprecated = object()

    def __init__(self, parameters=None, use_cache=True):
        if parameters is None:
            parameters = {}

        self.parameters = dict(parameters)
        self.atoms = None
        self.results = {}
        self.use_cache = use_cache

    def calculate_properties(self, atoms, properties):
        """This method is experimental; currently for internal use."""
        for name in properties:
            if name not in all_outputs:
                raise ValueError(f'No such property: {name}')

        # We ignore system changes for now.
        self.calculate(atoms, properties, system_changes=all_changes)

        props = self.export_properties()

        for name in properties:
            if name not in props:
                raise PropertyNotPresent(name)
        return props

    @abstractmethod
    def calculate(self, atoms, properties, system_changes):
        ...

    def check_state(self, atoms, tol=1e-15):
        """Check for any system changes since last calculation."""
        if self.use_cache:
            return compare_atoms(self.atoms, atoms, tol=tol)
        else:
            return all_changes

    def get_property(self, name, atoms=None, allow_calculation=True):
        if name not in self.implemented_properties:
            raise PropertyNotImplementedError('{} property not implemented'
                                              .format(name))

        if atoms is None:
            atoms = self.atoms
            system_changes = []
        else:
            system_changes = self.check_state(atoms)

            if system_changes:
                self.atoms = None
                self.results = {}

        if name not in self.results:
            if not allow_calculation:
                return None

            if self.use_cache:
                self.atoms = atoms.copy()

            self.calculate(atoms, [name], system_changes)

        if name not in self.results:
            # For some reason the calculator was not able to do what we want,
            # and that is OK.
            raise PropertyNotImplementedError('{} not present in this '
                                              'calculation'.format(name))

        result = self.results[name]
        if isinstance(result, np.ndarray):
            result = result.copy()
        return result

    def calculation_required(self, atoms, properties):
        assert not isinstance(properties, str)
        system_changes = self.check_state(atoms)
        if system_changes:
            return True
        for name in properties:
            if name not in self.results:
                return True
        return False

    def export_properties(self):
        return Properties(self.results)

    def _get_name(self) -> str:  # child class can override this
        return self.__class__.__name__.lower()

    @property
    def name(self) -> str:
        return self._get_name()


class Calculator(BaseCalculator):
    """Base-class for all ASE calculators.

    A calculator must raise PropertyNotImplementedError if asked for a
    property that it can't calculate.  So, if calculation of the
    stress tensor has not been implemented, get_stress(atoms) should
    raise PropertyNotImplementedError.  This can be achieved simply by not
    including the string 'stress' in the list implemented_properties
    which is a class member.  These are the names of the standard
    properties: 'energy', 'forces', 'stress', 'dipole', 'charges',
    'magmom' and 'magmoms'.
    """

    default_parameters: Dict[str, Any] = {}
    'Default parameters'

    ignored_changes: Set[str] = set()
    'Properties of Atoms which we ignore for the purposes of cache '
    'invalidation with check_state().'

    discard_results_on_any_change = False
    'Whether we purge the results following any change in the set() method.  '
    'Most (file I/O) calculators will probably want this.'

    def __init__(self, restart=None,
                 ignore_bad_restart_file=BaseCalculator._deprecated,
                 label=None, atoms=None, directory='.',
                 **kwargs):
        """Basic calculator implementation.

        restart: str
            Prefix for restart file.  May contain a directory. Default
            is None: don't restart.
        ignore_bad_restart_file: bool
            Deprecated, please do not use.
            Passing more than one positional argument to Calculator()
            is deprecated and will stop working in the future.
            Ignore broken or missing restart file.  By default, it is an
            error if the restart file is missing or broken.
        directory: str or PurePath
            Working directory in which to read and write files and
            perform calculations.
        label: str
            Name used for all files.  Not supported by all calculators.
            May contain a directory, but please use the directory parameter
            for that instead.
        atoms: Atoms object
            Optional Atoms object to which the calculator will be
            attached.  When restarting, atoms will get its positions and
            unit-cell updated from file.
        """
        self.atoms = None  # copy of atoms object from last calculation
        self.results = {}  # calculated properties (energy, forces, ...)
        self.parameters = None  # calculational parameters
        self._directory = None  # Initialize

        if ignore_bad_restart_file is self._deprecated:
            ignore_bad_restart_file = False
        else:
            warnings.warn(FutureWarning(
                'The keyword "ignore_bad_restart_file" is deprecated and '
                'will be removed in a future version of ASE.  Passing more '
                'than one positional argument to Calculator is also '
                'deprecated and will stop functioning in the future.  '
                'Please pass arguments by keyword (key=value) except '
                'optionally the "restart" keyword.'
            ))

        if restart is not None:
            try:
                self.read(restart)  # read parameters, atoms and results
            except ReadError:
                if ignore_bad_restart_file:
                    self.reset()
                else:
                    raise

        self.directory = directory
        self.prefix = None
        if label is not None:
            if self.directory == '.' and '/' in label:
                # We specified directory in label, and nothing in the diretory
                # key
                self.label = label
            elif '/' not in label:
                # We specified our directory in the directory keyword
                # or not at all
                self.label = '/'.join((self.directory, label))
            else:
                raise ValueError('Directory redundantly specified though '
                                 'directory="{}" and label="{}".  '
                                 'Please omit "/" in label.'
                                 .format(self.directory, label))

        if self.parameters is None:
            # Use default parameters if they were not read from file:
            self.parameters = self.get_default_parameters()

        if atoms is not None:
            atoms.calc = self
            if self.atoms is not None:
                # Atoms were read from file.  Update atoms:
                if not (equal(atoms.numbers, self.atoms.numbers) and
                        (atoms.pbc == self.atoms.pbc).all()):
                    raise CalculatorError('Atoms not compatible with file')
                atoms.positions = self.atoms.positions
                atoms.cell = self.atoms.cell

        self.set(**kwargs)

        if not hasattr(self, 'get_spin_polarized'):
            self.get_spin_polarized = self._deprecated_get_spin_polarized
        # XXX We are very naughty and do not call super constructor!

        # For historical reasons we have a particular caching protocol.
        # We disable the superclass' optional cache.
        self.use_cache = False

    @property
    def directory(self) -> str:
        return self._directory

    @directory.setter
    def directory(self, directory: Union[str, os.PathLike]):
        self._directory = str(Path(directory))  # Normalize path.

    @property
    def label(self):
        if self.directory == '.':
            return self.prefix

        # Generally, label ~ directory/prefix
        #
        # We use '/' rather than os.pathsep because
        #   1) directory/prefix does not represent any actual path
        #   2) We want the same string to work the same on all platforms
        if self.prefix is None:
            return self.directory + '/'

        return f'{self.directory}/{self.prefix}'

    @label.setter
    def label(self, label):
        if label is None:
            self.directory = '.'
            self.prefix = None
            return

        tokens = label.rsplit('/', 1)
        if len(tokens) == 2:
            directory, prefix = tokens
        else:
            assert len(tokens) == 1
            directory = '.'
            prefix = tokens[0]
        if prefix == '':
            prefix = None
        self.directory = directory
        self.prefix = prefix

    def set_label(self, label):
        """Set label and convert label to directory and prefix.

        Examples:

        * label='abc': (directory='.', prefix='abc')
        * label='dir1/abc': (directory='dir1', prefix='abc')
        * label=None: (directory='.', prefix=None)
        """
        self.label = label

    def get_default_parameters(self):
        return Parameters(copy.deepcopy(self.default_parameters))

    def todict(self, skip_default=True):
        defaults = self.get_default_parameters()
        dct = {}
        for key, value in self.parameters.items():
            if hasattr(value, 'todict'):
                value = value.todict()
            if skip_default:
                default = defaults.get(key, '_no_default_')
                if default != '_no_default_' and equal(value, default):
                    continue
            dct[key] = value
        return dct

    def reset(self):
        """Clear all information from old calculation."""

        self.atoms = None
        self.results = {}

    def read(self, label):
        """Read atoms, parameters and calculated properties from output file.

        Read result from self.label file.  Raise ReadError if the file
        is not there.  If the file is corrupted or contains an error
        message from the calculation, a ReadError should also be
        raised.  In case of succes, these attributes must set:

        atoms: Atoms object
            The state of the atoms from last calculation.
        parameters: Parameters object
            The parameter dictionary.
        results: dict
            Calculated properties like energy and forces.

        The FileIOCalculator.read() method will typically read atoms
        and parameters and get the results dict by calling the
        read_results() method."""

        self.set_label(label)

    def get_atoms(self):
        if self.atoms is None:
            raise ValueError('Calculator has no atoms')
        atoms = self.atoms.copy()
        atoms.calc = self
        return atoms

    @classmethod
    def read_atoms(cls, restart, **kwargs):
        return cls(restart=restart, label=restart, **kwargs).get_atoms()

    def set(self, **kwargs):
        """Set parameters like set(key1=value1, key2=value2, ...).

        A dictionary containing the parameters that have been changed
        is returned.

        Subclasses must implement a set() method that will look at the
        chaneged parameters and decide if a call to reset() is needed.
        If the changed parameters are harmless, like a change in
        verbosity, then there is no need to call reset().

        The special keyword 'parameters' can be used to read
        parameters from a file."""

        if 'parameters' in kwargs:
            filename = kwargs.pop('parameters')
            parameters = Parameters.read(filename)
            parameters.update(kwargs)
            kwargs = parameters

        changed_parameters = {}

        for key, value in kwargs.items():
            oldvalue = self.parameters.get(key)
            if key not in self.parameters or not equal(value, oldvalue):
                changed_parameters[key] = value
                self.parameters[key] = value

        if self.discard_results_on_any_change and changed_parameters:
            self.reset()
        return changed_parameters

    def check_state(self, atoms, tol=1e-15):
        """Check for any system changes since last calculation."""
        return compare_atoms(self.atoms, atoms, tol=tol,
                             excluded_properties=set(self.ignored_changes))

    def calculate(self, atoms=None, properties=['energy'],
                  system_changes=all_changes):
        """Do the calculation.

        properties: list of str
            List of what needs to be calculated.  Can be any combination
            of 'energy', 'forces', 'stress', 'dipole', 'charges', 'magmom'
            and 'magmoms'.
        system_changes: list of str
            List of what has changed since last calculation.  Can be
            any combination of these six: 'positions', 'numbers', 'cell',
            'pbc', 'initial_charges' and 'initial_magmoms'.

        Subclasses need to implement this, but can ignore properties
        and system_changes if they want.  Calculated properties should
        be inserted into results dictionary like shown in this dummy
        example::

            self.results = {'energy': 0.0,
                            'forces': np.zeros((len(atoms), 3)),
                            'stress': np.zeros(6),
                            'dipole': np.zeros(3),
                            'charges': np.zeros(len(atoms)),
                            'magmom': 0.0,
                            'magmoms': np.zeros(len(atoms))}

        The subclass implementation should first call this
        implementation to set the atoms attribute and create any missing
        directories.
        """
        if atoms is not None:
            self.atoms = atoms.copy()
        if not os.path.isdir(self._directory):
            try:
                os.makedirs(self._directory)
            except FileExistsError as e:
                # We can only end up here in case of a race condition if
                # multiple Calculators are running concurrently *and* use the
                # same _directory, which cannot be expected to work anyway.
                msg = ('Concurrent use of directory ' + self._directory +
                       'by multiple Calculator instances detected. Please '
                       'use one directory per instance.')
                raise RuntimeError(msg) from e

    def calculate_numerical_forces(self, atoms, d=0.001):
        """Calculate numerical forces using finite difference.

        All atoms will be displaced by +d and -d in all directions."""
        from ase.calculators.test import numeric_forces
        return numeric_forces(atoms, d=d)

    def calculate_numerical_stress(self, atoms, d=1e-6, voigt=True):
        """Calculate numerical stress using finite difference."""
        from ase.calculators.test import numeric_stress
        return numeric_stress(atoms, d=d, voigt=voigt)

    def _deprecated_get_spin_polarized(self):
        msg = ('This calculator does not implement get_spin_polarized().  '
               'In the future, calc.get_spin_polarized() will work only on '
               'calculator classes that explicitly implement this method or '
               'inherit the method via specialized subclasses.')
        warnings.warn(msg, FutureWarning)
        return False

    def band_structure(self):
        """Create band-structure object for plotting."""
        from ase.spectrum.band_structure import get_band_structure

        # XXX This calculator is supposed to just have done a band structure
        # calculation, but the calculator may not have the correct Fermi level
        # if it updated the Fermi level after changing k-points.
        # This will be a problem with some calculators (currently GPAW), and
        # the user would have to override this by providing the Fermi level
        # from the selfconsistent calculation.
        return get_band_structure(calc=self)


class OldShellProfile:
    def __init__(self, name, command, prefix):
        self.name = name
        self.command = command
        self.prefix = prefix

    def execute(self, directory):
        if self.command is None:
            raise EnvironmentError(
                'Please set ${} environment variable '
                .format('ASE_' + self.name.upper() + '_COMMAND') +
                'or supply the command keyword')
        command = self.command
        if 'PREFIX' in command:
            command = command.replace('PREFIX', self.prefix)

        try:
            proc = subprocess.Popen(command, shell=True, cwd=directory)
        except OSError as err:
            # Actually this may never happen with shell=True, since
            # probably the shell launches successfully.  But we soon want
            # to allow calling the subprocess directly, and then this
            # distinction (failed to launch vs failed to run) is useful.
            msg = f'Failed to execute "{command}"'
            raise OSError(msg) from err

        errorcode = proc.wait()

        if errorcode:
            path = os.path.abspath(directory)
            msg = ('Calculator "{}" failed with command "{}" failed in '
                   '{} with error code {}'.format(self.name, command,
                                                  path, errorcode))
            raise CalculationFailed(msg)


class ArgvProfile:
    def __init__(self, name, argv):
        self.name = name
        self.argv = argv

    def execute(self, directory, stdout_name=None):
        directory = Path(directory).resolve()
        if stdout_name is None:
            stdout_name = f'{self.name}.out'
        stdout_path = directory / f'{stdout_name}.out'
        try:
            with open(stdout_path, 'w') as fd:
                subprocess.run(self.argv, cwd=directory, check=True,
                               stdout=fd)
        except subprocess.CalledProcessError as err:
            msg = (f'Calculator {self.name} failed with args {self.argv} '
                   f'in directory {directory}')
            raise CalculationFailed(msg) from err
        return stdout_path


class FileIOCalculator(Calculator):
    """Base class for calculators that write/read input/output files."""

    command: Optional[str] = None
    'Command used to start calculation'

    cfg = _cfg  # Ensure easy access to config for subclasses

    def __init__(self, restart=None,
                 ignore_bad_restart_file=Calculator._deprecated,
                 label=None, atoms=None, command=None,
                 profile=None, **kwargs):
        """File-IO calculator.

        command: str
            Command used to start calculation.
        """

        Calculator.__init__(self, restart, ignore_bad_restart_file, label,
                            atoms, **kwargs)

        if command is None:
            name = 'ASE_' + self.name.upper() + '_COMMAND'
<<<<<<< HEAD
            command = os.environ.get(name)

        if command is None:
            from ase.config import cfg
            if self.name in cfg.parser:
                section = cfg.parser[self.name]
                # XXX getargv() returns None if missing!
                profile = ArgvProfile(self.name, section.getargv('argv'))
            else:
                raise EnvironmentError(
                    f'No configuration of {self.name}.  '
                    f'Missing section [{self.name}] in configuration')
        else:
            profile = OldShellProfile(self.name, command,
                                      self.prefix)

        self.profile = profile
=======
            self.command = self.cfg.get(name, self.command)
>>>>>>> a92de043

    def calculate(self, atoms=None, properties=['energy'],
                  system_changes=all_changes):
        Calculator.calculate(self, atoms, properties, system_changes)
        self.write_input(self.atoms, properties, system_changes)
        self.execute()
        self.read_results()

    def execute(self):
        self.profile.execute(self.directory)

    def write_input(self, atoms, properties=None, system_changes=None):
        """Write input file(s).

        Call this method first in subclasses so that directories are
        created automatically."""

        absdir = os.path.abspath(self.directory)
        if absdir != os.curdir and not os.path.isdir(self.directory):
            os.makedirs(self.directory)

    def read_results(self):
        """Read energy, forces, ... from output file(s)."""<|MERGE_RESOLUTION|>--- conflicted
+++ resolved
@@ -936,8 +936,6 @@
     command: Optional[str] = None
     'Command used to start calculation'
 
-    cfg = _cfg  # Ensure easy access to config for subclasses
-
     def __init__(self, restart=None,
                  ignore_bad_restart_file=Calculator._deprecated,
                  label=None, atoms=None, command=None,
@@ -953,7 +951,6 @@
 
         if command is None:
             name = 'ASE_' + self.name.upper() + '_COMMAND'
-<<<<<<< HEAD
             command = os.environ.get(name)
 
         if command is None:
@@ -971,9 +968,6 @@
                                       self.prefix)
 
         self.profile = profile
-=======
-            self.command = self.cfg.get(name, self.command)
->>>>>>> a92de043
 
     def calculate(self, atoms=None, properties=['energy'],
                   system_changes=all_changes):
