--- conflicted
+++ resolved
@@ -239,10 +239,6 @@
         forces = f.variables['forces']
         self.results['forces'] = forces[-1, :, :] \
             / units.Ang * units.kcal / units.mol
-<<<<<<< HEAD
-        print(self.results)
-=======
->>>>>>> 8ca35ee1
         f.close()
 
     def set_charges(self, selection, charges, parmed_filename=None):
@@ -280,7 +276,7 @@
         else:
             charges[2::3] = -2 * qH
         return charges
-    
+
     def add_virtual_sites(self, positions):
         return positions  # no virtual sites
 
