"""
Test Placzek and Albrecht resonant Raman implementations
"""
import pytest

from ase.vibrations.resonant_raman import ResonantRamanCalculator
from ase.vibrations.placzek import Profeta
from ase.vibrations.albrecht import Albrecht
from ase.calculators.h2morse import (H2Morse,
                                     H2MorseExcitedStates,
                                     H2MorseExcitedStatesCalculator)


def test_compare_placzek_albrecht_intensities():
    atoms = H2Morse()
    name = 'rrmorse'
    rmc = ResonantRamanCalculator(atoms, H2MorseExcitedStatesCalculator,
                                  overlap=lambda x, y: x.overlap(y),
                                  name=name, txt='-')
    rmc.run()

    om = 1
    gam = 0.1
    pri, ali = 0, 0

    """Albrecht A and P-P are approximately equal"""

    pr = Profeta(atoms, H2MorseExcitedStates,
                 name=name, overlap=True,
                 approximation='p-p', txt=None)
    pri = pr.absolute_intensity(omega=om, gamma=gam)[-1]
    al = Albrecht(atoms, H2MorseExcitedStates,
                  name=name, overlap=True,
                  approximation='Albrecht A', txt=None)
    ali = al.absolute_intensity(omega=om, gamma=gam)[-1]
    print('pri, ali', pri, ali)
    assert pri == pytest.approx(ali, 1e-2)

    """Albrecht B+C and Profeta are approximately equal"""

    pr.approximation = 'Profeta'
    pri = pr.absolute_intensity(omega=om, gamma=gam)[-1]
    al.approximation = 'Albrecht BC'
    ali = al.absolute_intensity(omega=om, gamma=gam)[-1]
    print('pri, ali', pri, ali)
    assert pri == pytest.approx(ali, 1e-2)

    """Albrecht and Placzek are approximately equal"""

    pr.approximation = 'Placzek'
    pri = pr.absolute_intensity(omega=om, gamma=gam)[-1]
    al.approximation = 'Albrecht'
    ali = al.absolute_intensity(omega=om, gamma=gam)[-1]
    print('pri, ali', pri, ali)
    assert pri == pytest.approx(ali, 1e-2)


<<<<<<< HEAD
def main():
    test_compare_placzek_albrecht_intensities()


=======
>>>>>>> 623b75d8
if __name__ == '__main__':
    test_compare_placzek_albrecht_intensities()<|MERGE_RESOLUTION|>--- conflicted
+++ resolved
@@ -55,12 +55,5 @@
     assert pri == pytest.approx(ali, 1e-2)
 
 
-<<<<<<< HEAD
-def main():
-    test_compare_placzek_albrecht_intensities()
-
-
-=======
->>>>>>> 623b75d8
 if __name__ == '__main__':
     test_compare_placzek_albrecht_intensities()