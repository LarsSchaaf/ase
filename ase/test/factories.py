import os
import re
from pathlib import Path
from typing import Mapping
import configparser

import pytest

from ase.calculators.calculator import (names as calculator_names,
                                        get_calculator_class)


class NotInstalled(Exception):
    pass


def get_testing_executables():
    # TODO: better cross-platform support (namely Windows),
    # and a cross-platform global config file like /etc/ase/ase.conf
    paths = [Path.home() / '.config' / 'ase' / 'ase.conf']
    try:
        paths += [Path(x) for x in os.environ['ASE_CONFIG'].split(':')]
    except KeyError:
        pass
    conf = configparser.ConfigParser()
    conf['executables'] = {}
    effective_paths = conf.read(paths)
    return effective_paths, conf['executables']


factory_classes = {}


def factory(name):
    def decorator(cls):
        cls.name = name
        factory_classes[name] = cls
        return cls
    return decorator


def make_factory_fixture(name):
    @pytest.fixture(scope='session')
    def _factory(factories):
        factories.require(name)
        return factories[name]
    _factory.__name__ = '{}_factory'.format(name)
    return _factory


@factory('abinit')
class AbinitFactory:
    def __init__(self, executable, pp_paths):
        self.executable = executable
        self.pp_paths = pp_paths

    def version(self):
        from ase.calculators.abinit import get_abinit_version
        return get_abinit_version(self.executable)

    def _base_kw(self):
        command = '{} < PREFIX.files > PREFIX.log'.format(self.executable)
        return dict(command=command,
                    pp_paths=self.pp_paths,
                    ecut=150,
                    chksymbreak=0,
                    toldfe=1e-3)

    def calc(self, **kwargs):
        from ase.calculators.abinit import Abinit
        kw = self._base_kw()
        kw.update(kwargs)
        return Abinit(**kw)

    @classmethod
    def fromconfig(cls, config):
        return AbinitFactory(config.executables['abinit'],
                             config.datafiles['abinit'])


@factory('asap')
class AsapFactory:
    importname = 'asap3'

    def calc(self, **kwargs):
        from asap3 import EMT
        return EMT(**kwargs)

    def version(self):
        import asap3
        return asap3.__version__

    @classmethod
    def fromconfig(cls, config):
        # XXXX TODO Clean this up.  Copy of GPAW.
        # How do we design these things?
        import importlib
        spec = importlib.util.find_spec('asap3')
        if spec is None:
            raise NotInstalled('asap3')
        return cls()


@factory('cp2k')
class CP2KFactory:
    def __init__(self, executable):
        self.executable = executable

    def version(self):
        from ase.calculators.cp2k import Cp2kShell
        shell = Cp2kShell(self.executable, debug=False)
        return shell.version

    def calc(self, **kwargs):
        from ase.calculators.cp2k import CP2K
        return CP2K(command=self.executable, **kwargs)

    @classmethod
    def fromconfig(cls, config):
        return CP2KFactory(config.executables['cp2k'])


@factory('dftb')
class DFTBFactory:
    def __init__(self, executable):
        self.executable = executable

    def version(self):
        stdout = read_stdout([self.executable])
        match = re.search(r'DFTB\+ release\s*(\S+)', stdout, re.M)
        return match.group(1)

    def calc(self, **kwargs):
        from ase.calculators.dftb import Dftb
        # XXX datafiles should be imported from datafiles project
        # We should include more datafiles for DFTB there, and remove them
        # from ASE's own datadir.
        command = f'{self.executable} > PREFIX.out'
        datadir = Path(__file__).parent / 'testdata'
        assert datadir.exists()
        return Dftb(command=command,
                    slako_dir=str(datadir) + '/',  # XXX not obvious
                    **kwargs)

    @classmethod
    def fromconfig(cls, config):
        return cls(config.executables['dftb'])


@factory('dftd3')
class DFTD3Factory:
    def __init__(self, executable):
        self.executable = executable

    def calc(self, **kwargs):
        from ase.calculators.dftd3 import DFTD3
        return DFTD3(command=self.executable, **kwargs)

    @classmethod
    def fromconfig(cls, config):
        return cls(config.executables['dftd3'])


def read_stdout(args, createfile=None):
    import tempfile
    from subprocess import Popen, PIPE
    with tempfile.TemporaryDirectory() as directory:
        if createfile is not None:
            path = Path(directory) / createfile
            path.touch()
        proc = Popen(args, stdout=PIPE, stderr=PIPE,
                     cwd=directory, encoding='ascii')
        stdout, _ = proc.communicate()
        # Exit code will be != 0 because there isn't an input file
    return stdout


@factory('elk')
class ElkFactory:
    def __init__(self, executable, species_dir):
        self.executable = executable
        self.species_dir = species_dir

    def version(self):
        output = read_stdout([self.executable])
        match = re.search(r'Elk code version (\S+)', output, re.M)
        return match.group(1)

    def calc(self, **kwargs):
        from ase.calculators.elk import ELK
        command = f'{self.executable} > elk.out'
        return ELK(command=command, species_dir=self.species_dir,
                   **kwargs)

    @classmethod
    def fromconfig(cls, config):
        return cls(config.executables['elk'], config.datafiles['elk'][0])


@factory('espresso')
class EspressoFactory:
    def __init__(self, executable, pseudo_dir):
        self.executable = executable
        self.pseudo_dir = pseudo_dir

    def _base_kw(self):
        from ase.units import Ry
        return dict(ecutwfc=300 / Ry)

    def version(self):
        stdout = read_stdout([self.executable])
        match = re.match(r'\s*Program PWSCF\s*(\S+)', stdout, re.M)
        assert match is not None
        return match.group(1)

    def calc(self, **kwargs):
        from ase.calculators.espresso import Espresso
        command = '{} -in PREFIX.pwi > PREFIX.pwo'.format(self.executable)
        pseudopotentials = {}
        for path in self.pseudo_dir.glob('*.UPF'):
            fname = path.name
            # Names are e.g. si_lda_v1.uspp.F.UPF
            symbol = fname.split('_', 1)[0].capitalize()
            pseudopotentials[symbol] = fname

        kw = self._base_kw()
        kw.update(kwargs)
        return Espresso(command=command, pseudo_dir=str(self.pseudo_dir),
                        pseudopotentials=pseudopotentials,
                        **kw)

    @classmethod
    def fromconfig(cls, config):
        paths = config.datafiles['espresso']
        assert len(paths) == 1
        return cls(config.executables['espresso'], paths[0])


@factory('exciting')
class ExcitingFactory:
    def __init__(self, executable):
        # XXX species path
        self.executable = executable

    def calc(self, **kwargs):
        from ase.calculators.exciting import Exciting
        return Exciting(bin=self.executable, **kwargs)

    @classmethod
    def fromconfig(cls, config):
        return cls(config.executables['exciting'])


@factory('gpaw')
class GPAWFactory:
    importname = 'gpaw'

    def calc(self, **kwargs):
        from gpaw import GPAW
        return GPAW(**kwargs)

    def version(self):
        import gpaw
        return gpaw.__version__

    @classmethod
    def fromconfig(cls, config):
        import importlib
        spec = importlib.util.find_spec('gpaw')
        # XXX should be made non-pytest dependent
        if spec is None:
            raise NotInstalled('gpaw')
        return cls()


@factory('gromacs')
class GromacsFactory:
    def __init__(self, executable):
        self.executable = executable

    def version(self):
        from ase.calculators.gromacs import get_gromacs_version
        return get_gromacs_version(self.executable)

    def calc(self, **kwargs):
        from ase.calculators.gromacs import Gromacs
        return Gromacs(command=self.executable, **kwargs)

    @classmethod
    def fromconfig(cls, config):
        return cls(config.executables['gromacs'])


class BuiltinCalculatorFactory:
    def calc(self, **kwargs):
        from ase.calculators.calculator import get_calculator_class
        cls = get_calculator_class(self.name)
        return cls(**kwargs)

    @classmethod
    def fromconfig(cls, config):
        return cls()


@factory('emt')
class EMTFactory(BuiltinCalculatorFactory):
    pass


@factory('lammpsrun')
class LammpsRunFactory:
    def __init__(self, executable):
        self.executable = executable

    def version(self):
        stdout = read_stdout([self.executable])
        match = re.match(r'LAMMPS\s*\((.+?)\)', stdout, re.M)
        return match.group(1)

    def calc(self, **kwargs):
        from ase.calculators.lammpsrun import LAMMPS
        return LAMMPS(command=self.executable, **kwargs)

    @classmethod
    def fromconfig(cls, config):
        return cls(config.executables['lammpsrun'])

<<<<<<< HEAD

@factory('lammpslib')
class LammpsLibFactory:
    def __init__(self, potentials_path):
        # Set the path where LAMMPS will look for potential parameter files
        os.environ["LAMMPS_POTENTIALS"] = str(potentials_path)
        self.potentials_path = potentials_path

    def version(self):
        import lammps
        cmd_args = ["-echo", "log", "-log", "none", "-screen", "none",
                    "-nocite"]
        lmp = lammps.lammps(name="", cmdargs=cmd_args, comm=None)
        try:
            return lmp.version()
        finally:
            lmp.close()

    def calc(self, **kwargs):
        from ase.calculators.lammpslib import LAMMPSlib
        return LAMMPSlib(**kwargs)

    @classmethod
    def fromconfig(cls, config):
        return cls(config.datafiles['lammps'][0])
=======
>>>>>>> 9a18bb58

@factory('openmx')
class OpenMXFactory:
    def __init__(self, executable, data_path):
        self.executable = executable
        self.data_path = data_path

    def version(self):
        from ase.calculators.openmx.openmx import parse_omx_version
        dummyfile = 'omx_dummy_input'
        stdout = read_stdout([self.executable, dummyfile],
                             createfile=dummyfile)
        return parse_omx_version(stdout)

    def calc(self, **kwargs):
        from ase.calculators.openmx import OpenMX
        return OpenMX(command=self.executable,
                      data_path=str(self.data_path),
                      **kwargs)

    @classmethod
    def fromconfig(cls, config):
        return cls(config.executables['openmx'],
                   data_path=config.datafiles['openmx'][0])

@factory('octopus')
class OctopusFactory:
    def __init__(self, executable):
        self.executable = executable

    def version(self):
        stdout = read_stdout([self.executable, '--version'])
        match = re.match(r'octopus\s*(.+)', stdout)
        return match.group(1)

    def calc(self, **kwargs):
        from ase.calculators.octopus import Octopus
        command = f'{self.executable} > stdout.log'
        return Octopus(command=command, **kwargs)

    @classmethod
    def fromconfig(cls, config):
        return cls(config.executables['octopus'])


@factory('siesta')
class SiestaFactory:
    def __init__(self, executable, pseudo_path):
        self.executable = executable
        self.pseudo_path = pseudo_path

    def version(self):
        from ase.calculators.siesta.siesta import get_siesta_version
        full_ver = get_siesta_version(self.executable)
        m = re.match(r'siesta-(\S+)', full_ver, flags=re.I)
        if m:
            return m.group(1)
        return full_ver

    def calc(self, **kwargs):
        from ase.calculators.siesta import Siesta
        command = '{} < PREFIX.fdf > PREFIX.out'.format(self.executable)
        return Siesta(command=command, pseudo_path=str(self.pseudo_path),
                      **kwargs)

    @classmethod
    def fromconfig(cls, config):
        paths = config.datafiles['siesta']
        assert len(paths) == 1
        path = paths[0]
        return cls(config.executables['siesta'], str(path))


@factory('nwchem')
class NWChemFactory:
    def __init__(self, executable):
        self.executable = executable

    def version(self):
        stdout = read_stdout([self.executable], createfile='nwchem.nw')
        match = re.search(
            r'Northwest Computational Chemistry Package \(NWChem\) (\S+)',
            stdout, re.M)
        return match.group(1)

    def calc(self, **kwargs):
        from ase.calculators.nwchem import NWChem
        command = f'{self.executable} PREFIX.nwi > PREFIX.nwo'
        return NWChem(command=command, **kwargs)

    @classmethod
    def fromconfig(cls, config):
        return cls(config.executables['nwchem'])


class NoSuchCalculator(Exception):
    pass


class Factories:
    all_calculators = set(calculator_names)
    builtin_calculators = {'eam', 'emt', 'ff', 'lj', 'morse', 'tip3p', 'tip4p'}
    autoenabled_calculators = {'asap'} | builtin_calculators

    # TODO: Port calculators to use factories.  As we do so, remove names
    # from list of calculators that we monkeypatch:
    monkeypatch_calculator_constructors = {
        'ace', 'aims', 'amber', 'castep', 'crystal', 'demon', 'demonnano',
        'dftd3', 'dmol', 'exciting', 'fleur', 'gamess_us', 'gaussian',
        'gulp', 'hotbit', 'lammpslib', 'mopac', 'onetep', 'orca',
        'Psi4', 'qchem', 'turbomole', 'vasp', 'vasp2',
    }

    def __init__(self, requested_calculators):
        executable_config_paths, executables = get_testing_executables()
        assert isinstance(executables, Mapping), executables
        self.executables = executables
        self.executable_config_paths = executable_config_paths

        datafiles_module = None
        datafiles = {}

        try:
            import asetest as datafiles_module
        except ImportError:
            pass
        else:
            datafiles.update(datafiles_module.datafiles.paths)
            datafiles_module = datafiles_module

        self.datafiles_module = datafiles_module
        self.datafiles = datafiles

        factories = {}

        for name, cls in factory_classes.items():
            try:
                factory = cls.fromconfig(self)
            except (NotInstalled, KeyError):
                pass
            else:
                factories[name] = factory

        self.factories = factories

        requested_calculators = set(requested_calculators)
        if 'auto' in requested_calculators:
            requested_calculators.remove('auto')
            requested_calculators |= set(self.factories)
        self.requested_calculators = requested_calculators

        for name in self.requested_calculators:
            if name not in self.all_calculators:
                raise NoSuchCalculator(name)

    def installed(self, name):
        return name in self.builtin_calculators | set(self.factories)

    def is_adhoc(self, name):
        return name not in factory_classes

    def optional(self, name):
        return name not in self.builtin_calculators

    def enabled(self, name):
        auto = name in self.autoenabled_calculators and self.installed(name)
        return auto or (name in self.requested_calculators)

    def require(self, name):
        # XXX This is for old-style calculator tests.
        # Newer calculator tests would depend on a fixture which would
        # make them skip.
        # Older tests call require(name) explicitly.
        assert name in calculator_names
        if not self.installed(name):
            pytest.skip(f'Not installed: {name}')
        if name not in self.requested_calculators:
            pytest.skip(f'Use --calculators={name} to enable')

    def __getitem__(self, name):
        return self.factories[name]

    def monkeypatch_disabled_calculators(self):
        test_calculator_names = (self.autoenabled_calculators |
                                 self.builtin_calculators |
                                 self.requested_calculators)
        disable_names = self.monkeypatch_calculator_constructors - test_calculator_names
        #disable_names = self.all_calculators - test_calculator_names

        for name in disable_names:
            try:
                cls = get_calculator_class(name)
            except ImportError:
                pass
            else:
                def get_mock_init(name):
                    def mock_init(obj, *args, **kwargs):
                        pytest.skip(f'use --calculators={name} to enable')
                    return mock_init

                def mock_del(obj):
                    pass
                cls.__init__ = get_mock_init(name)
                cls.__del__ = mock_del


def get_factories(pytestconfig):
    opt = pytestconfig.getoption('--calculators')
    requested_calculators = opt.split(',') if opt else []
    return Factories(requested_calculators)


def parametrize_calculator_tests(metafunc):
    """Parametrize tests using our custom markers.

    We want tests marked with @pytest.mark.calculator(names) to be
    parametrized over the named calculator or calculators."""
    calculator_inputs = []

    for marker in metafunc.definition.iter_markers(name='calculator'):
        calculator_names = marker.args
        kwargs = dict(marker.kwargs)
        marks = kwargs.pop('marks', [])
        for name in calculator_names:
            param = pytest.param((name, kwargs), marks=marks)
            calculator_inputs.append(param)

    if calculator_inputs:
        metafunc.parametrize('factory', calculator_inputs, indirect=True,
                             ids=lambda input: input[0])


class CalculatorInputs:
    def __init__(self, factory, parameters=None):
        if parameters is None:
            parameters = {}
        self.parameters = parameters
        self.factory = factory

    @property
    def name(self):
        return self.factory.name

    def __repr__(self):
        cls = type(self)
        return '{}({}, {})'.format(cls.__name__,
                                   self.name, self.parameters)

    def new(self, **kwargs):
        kw = dict(self.parameters)
        kw.update(kwargs)
        return CalculatorInputs(self.factory, kw)

    def calc(self, **kwargs):
        param = dict(self.parameters)
        param.update(kwargs)
        return self.factory.calc(**param)


class ObsoleteFactoryWrapper:
    # We use this for transitioning older tests to the new framework.
    def __init__(self, name):
        self.name = name

    def calc(self, **kwargs):
        from ase.calculators.calculator import get_calculator_class
        cls = get_calculator_class(self.name)
        return cls(**kwargs)<|MERGE_RESOLUTION|>--- conflicted
+++ resolved
@@ -325,7 +325,6 @@
     def fromconfig(cls, config):
         return cls(config.executables['lammpsrun'])
 
-<<<<<<< HEAD
 
 @factory('lammpslib')
 class LammpsLibFactory:
@@ -351,8 +350,6 @@
     @classmethod
     def fromconfig(cls, config):
         return cls(config.datafiles['lammps'][0])
-=======
->>>>>>> 9a18bb58
 
 @factory('openmx')
 class OpenMXFactory:
