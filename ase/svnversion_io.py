--- conflicted
+++ resolved
@@ -22,18 +22,10 @@
 
 def get_svnversion_from_svn(dir):
     # try to get the last svn version number from svnversion
-<<<<<<< HEAD
     # assert we are in the project dir
     output = subprocess.Popen('svnversion -n ' + dir, shell=True,
                               stdout=subprocess.PIPE).stdout.read().decode()
-    if output.startswith('exported') or output.startswith('Unversioned'):
-        # we build from exported source (e.g. rpmbuild)
-=======
-    cmd = popen3('svnversion -n '+dir)[1] # assert we are in the project dir
-    output = cmd.read().strip()
-    cmd.close()
     if not (output + ' ')[0].isdigit():
->>>>>>> 2c61df73
         output = None
     return output
 
