--- conflicted
+++ resolved
@@ -93,18 +93,9 @@
 
         self.ldos = ldos
 
-<<<<<<< HEAD
-    def write(self, filename='stm.json'):
+    def write(self, filename):
         """Write local density of states to JSON file."""
-=======
-
-    def write(self, filename):
-        """Write local density of states to pickle file."""
-        from ase.io.jsonio import write_json
-        # XXX module-level import would cause cyclic error
->>>>>>> 8cc8613d
-        with open(filename, 'w') as fd:
-            write_json(fd, (self.ldos, self.bias, self.cell))
+        write_json(filename, (self.ldos, self.bias, self.cell))
 
     def get_averaged_current(self, bias, z):
         """Calculate avarage current at height z (in Angstrom).
